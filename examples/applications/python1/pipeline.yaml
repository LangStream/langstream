module: "module-1"
id: "pipeline-1"
name: "Exclamation processor"
topics:
  - name: "input-topic"
    creation-mode: create-if-not-exists
  - name: "output-topic"
    creation-mode: create-if-not-exists
pipeline:
  - name: "Process using Python0"
    type: "ai-chat-completions"
    input: "input-topic"
    output: "putput-topic"
    configuration:
<<<<<<< HEAD
      completion-field: "a"
      messages:  [{role: 'user', content: 'template'}]
      model: "aa"
      className: module1.MyFunction
      param1: value1
=======
      className: example.Exclamation
>>>>>>> 22188e63
<|MERGE_RESOLUTION|>--- conflicted
+++ resolved
@@ -12,12 +12,4 @@
     input: "input-topic"
     output: "putput-topic"
     configuration:
-<<<<<<< HEAD
-      completion-field: "a"
-      messages:  [{role: 'user', content: 'template'}]
-      model: "aa"
-      className: module1.MyFunction
-      param1: value1
-=======
-      className: example.Exclamation
->>>>>>> 22188e63
+      className: example.Exclamation