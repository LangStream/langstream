/*
 * Copyright DataStax, Inc.
 *
 * Licensed under the Apache License, Version 2.0 (the "License");
 * you may not use this file except in compliance with the License.
 * You may obtain a copy of the License at
 *
 * http://www.apache.org/licenses/LICENSE-2.0
 *
 * Unless required by applicable law or agreed to in writing, software
 * distributed under the License is distributed on an "AS IS" BASIS,
 * WITHOUT WARRANTIES OR CONDITIONS OF ANY KIND, either express or implied.
 * See the License for the specific language governing permissions and
 * limitations under the License.
 */
package ai.langstream.agents.grpc;

import ai.langstream.api.runner.code.AgentProcessor;
import ai.langstream.api.runner.code.RecordSink;
import io.grpc.ManagedChannel;
import io.grpc.stub.StreamObserver;
import java.io.IOException;
import java.util.ArrayList;
import java.util.List;
import java.util.Map;
import java.util.concurrent.ConcurrentHashMap;
import java.util.concurrent.atomic.AtomicLong;
import lombok.extern.slf4j.Slf4j;

@Slf4j
public class GrpcAgentProcessor extends AbstractGrpcAgent implements AgentProcessor {
    private volatile StreamObserver<ProcessorRequest> request;
    private RecordSink sink;

    // For each record sent, we increment the recordId
    protected final AtomicLong recordId = new AtomicLong(0);

    // For each record sent, we store the record and the sink to which the result should be emitted
    private final Map<Long, RecordAndSink> sourceRecords = new ConcurrentHashMap<>();

    private final StreamObserver<ProcessorResponse> responseObserver = getResponseObserver();

    private record RecordAndSink(
            ai.langstream.api.runner.code.Record sourceRecord, RecordSink sink) {}

    public GrpcAgentProcessor() {
        super();
    }

    public GrpcAgentProcessor(ManagedChannel channel) {
        super(channel);
    }

    @Override
    public synchronized void onNewSchemaToSend(Schema schema) {
        request.onNext(ProcessorRequest.newBuilder().setSchema(schema).build());
    }

    @Override
    public void start() throws Exception {
        super.start();
<<<<<<< HEAD
        request =
                AgentServiceGrpc.newStub(channel)
                        .withMaxInboundMessageSize(Integer.MAX_VALUE)
                        .withMaxOutboundMessageSize(Integer.MAX_VALUE)
                        .withWaitForReady()
                        .process(responseObserver);
=======
        request = asyncStub.process(responseObserver);
>>>>>>> 40c10beb
        restarting.set(false);
        startFailedButDevelopmentMode = false;
    }

    @Override
    public void process(List<ai.langstream.api.runner.code.Record> records, RecordSink recordSink) {

        if (startFailedButDevelopmentMode) {
            log.info(
                    "Python agent start failed but development mode is enabled, ignoring {} records",
                    records.size());
            records.forEach(recordSink::emitEmptyList);
            return;
        }

        synchronized (this) {
            if (sink == null) {
                sink = recordSink;
            }
            ProcessorRequest.Builder requestBuilder = ProcessorRequest.newBuilder();
            for (ai.langstream.api.runner.code.Record record : records) {
                long rId = recordId.incrementAndGet();
                try {
                    requestBuilder.addRecords(toGrpc(record).setRecordId(rId));
                    sourceRecords.put(rId, new RecordAndSink(record, recordSink));
                } catch (Exception e) {
                    recordSink.emit(new SourceRecordAndResult(record, null, e));
                }
            }
            if (requestBuilder.getRecordsCount() > 0) {
                try {
                    request.onNext(requestBuilder.build());
                } catch (IllegalStateException stopped) {
                    if (restarting.get()) {
                        log.info(
                                "Ignoring error during restart {}, ignoring results for {} records",
                                stopped + "",
                                records.size());
                        records.forEach(recordSink::emitEmptyList);
                    } else {
                        records.forEach(e -> recordSink.emitError(e, stopped));
                    }
                }
            }
        }
    }

    private SourceRecordAndResult fromGrpc(
            ai.langstream.api.runner.code.Record sourceRecord, ProcessorResult result)
            throws IOException {
        List<ai.langstream.api.runner.code.Record> resultRecords = new ArrayList<>();
        if (result.hasError()) {
            // TODO: specialize exception ?
            return new SourceRecordAndResult(
                    sourceRecord, null, new RuntimeException(result.getError()));
        }
        for (Record record : result.getRecordsList()) {
            resultRecords.add(fromGrpc(record));
        }
        return new SourceRecordAndResult(sourceRecord, resultRecords, null);
    }

    private StreamObserver<ProcessorResponse> getResponseObserver() {
        return new StreamObserver<>() {
            @Override
            public void onNext(ProcessorResponse response) {
                try {
                    if (response.hasSchema()) {
                        org.apache.avro.Schema schema =
                                new org.apache.avro.Schema.Parser()
                                        .parse(response.getSchema().getValue().toStringUtf8());
                        serverSchemas.put(response.getSchema().getSchemaId(), schema);
                    }
                    for (ProcessorResult result : response.getResultsList()) {
                        RecordAndSink recordAndSink = sourceRecords.remove(result.getRecordId());
                        if (recordAndSink == null) {
                            throw new IllegalArgumentException(
                                    "Received unknown record id " + result.getRecordId());
                        } else {
                            recordAndSink
                                    .sink()
                                    .emit(fromGrpc(recordAndSink.sourceRecord(), result));
                        }
                    }
                } catch (Exception e) {
                    agentContext.criticalFailure(
                            new RuntimeException(
                                    "GrpcAgentProcessor error while processing record: %s"
                                            .formatted(e.getMessage()),
                                    e));
                }
            }

            @Override
            public void onError(Throwable throwable) {
                if (!restarting.get()) {
                    agentContext.criticalFailure(
                            new RuntimeException(
                                    "gRPC server sent error: %s".formatted(throwable.getMessage()),
                                    throwable));
                } else {
                    log.info("Ignoring error during restart {}", throwable + "");
                }
            }

            @Override
            public void onCompleted() {
                if (!restarting.get()) {
                    agentContext.criticalFailure(
                            new RuntimeException("gRPC server completed the stream unexpectedly"));
                } else {
                    log.info("Ignoring error server stop during restart");
                }
            }
        };
    }

    protected void stopBeforeRestart() throws Exception {
        log.info("Stopping...");
        restarting.set(true);
        synchronized (this) {
            if (request != null) {
                try {
                    request.onCompleted();
                } catch (IllegalStateException e) {
                    log.info("Ignoring error while stopping {}", e + "");
                }
            }
        }
        super.stopBeforeRestart();
        log.info("Stopped");
    }
}<|MERGE_RESOLUTION|>--- conflicted
+++ resolved
@@ -59,16 +59,7 @@
     @Override
     public void start() throws Exception {
         super.start();
-<<<<<<< HEAD
-        request =
-                AgentServiceGrpc.newStub(channel)
-                        .withMaxInboundMessageSize(Integer.MAX_VALUE)
-                        .withMaxOutboundMessageSize(Integer.MAX_VALUE)
-                        .withWaitForReady()
-                        .process(responseObserver);
-=======
         request = asyncStub.process(responseObserver);
->>>>>>> 40c10beb
         restarting.set(false);
         startFailedButDevelopmentMode = false;
     }
