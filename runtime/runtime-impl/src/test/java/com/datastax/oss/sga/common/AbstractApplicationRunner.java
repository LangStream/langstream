--- conflicted
+++ resolved
@@ -191,32 +191,6 @@
     }
 
     protected void executeAgentRunners(ApplicationRuntime runtime) throws Exception {
-<<<<<<< HEAD
-        List<RuntimePodConfiguration> pods = new ArrayList<>();
-        runtime.secrets().forEach((key, secret) -> {
-            RuntimePodConfiguration runtimePodConfiguration =
-                    AgentResourcesFactory.readRuntimePodConfigurationFromSecret(secret);
-            log.info("Pod configuration {} = {}", key, runtimePodConfiguration);
-            pods.add(runtimePodConfiguration);
-        });
-        // execute all the pods
-        ExecutorService executorService = Executors.newCachedThreadPool();
-        List<CompletableFuture> futures = new ArrayList<>();
-        for (RuntimePodConfiguration podConfiguration : pods) {
-            CompletableFuture<?> handle = new CompletableFuture<>();
-            executorService.submit(() -> {
-                Thread.currentThread().setName(podConfiguration.agent().agentId() + "runner");
-                try {
-                    log.info("AgentPod {} Started", podConfiguration.agent().agentId());
-                    AgentRunner.run(podConfiguration, null, null, new AgentInfo(), 10);
-                    handle.complete(null);
-                } catch (Throwable error) {
-                    log.error("Error {}", error);
-                    handle.completeExceptionally(error);
-                } finally {
-                    log.info("AgentPod {} Stopoed", podConfiguration.agent().agentId());
-                }
-=======
         String runnerExecutionId = UUID.randomUUID().toString();
         log.info("{} Starting Agent Runners. Running {} pods", runnerExecutionId, runtime.secrets.size());
         try {
@@ -226,7 +200,6 @@
                         AgentResourcesFactory.readRuntimePodConfigurationFromSecret(secret);
                 log.info("{} Pod configuration {} = {}", runnerExecutionId, key, runtimePodConfiguration);
                 pods.add(runtimePodConfiguration);
->>>>>>> 858ca967
             });
             // execute all the pods
             ExecutorService executorService = Executors.newCachedThreadPool();
@@ -238,7 +211,7 @@
                     Thread.currentThread().setName(podConfiguration.agent().agentId() + "runner-tid-" + runnerExecutionId);
                     try {
                         log.info("{} AgentPod {} Started", runnerExecutionId, podConfiguration.agent().agentId());
-                        AgentRunner.run(podConfiguration, null, null, 10);
+                        AgentRunner.run(podConfiguration, null, null, new AgentInfo(), 10);
                         handle.complete(null);
                     } catch (Throwable error) {
                         log.error("{} Error on AgentPod {}{}", runnerExecutionId, podConfiguration.agent().agentId(), error);
