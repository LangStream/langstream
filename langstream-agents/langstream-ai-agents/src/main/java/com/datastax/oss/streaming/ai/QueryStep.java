/*
 * Copyright DataStax, Inc.
 *
 * Licensed under the Apache License, Version 2.0 (the "License");
 * you may not use this file except in compliance with the License.
 * You may obtain a copy of the License at
 *
 * http://www.apache.org/licenses/LICENSE-2.0
 *
 * Unless required by applicable law or agreed to in writing, software
 * distributed under the License is distributed on an "AS IS" BASIS,
 * WITHOUT WARRANTIES OR CONDITIONS OF ANY KIND, either express or implied.
 * See the License for the specific language governing permissions and
 * limitations under the License.
 */
package com.datastax.oss.streaming.ai;

import ai.langstream.ai.agents.commons.MutableRecord;
import ai.langstream.ai.agents.commons.jstl.JstlEvaluator;
import com.datastax.oss.streaming.ai.datasource.QueryStepDataSource;
import java.util.ArrayList;
import java.util.List;
import java.util.Map;
import java.util.concurrent.ConcurrentHashMap;
import lombok.Builder;
import lombok.extern.slf4j.Slf4j;
import org.apache.avro.Schema;

/**
 * Compute AI Embeddings for one or more records fields and put the value into a new or existing
 * field.
 */
@Builder
@Slf4j
public class QueryStep implements TransformStep {

    public static final String MODE_QUERY = "query";
    public static final String MODE_EXECUTE = "execute";
    private final Map<Schema, Schema> avroValueSchemaCache = new ConcurrentHashMap<>();
    private final Map<Schema, Schema> avroKeySchemaCache = new ConcurrentHashMap<>();
    private final List<JstlEvaluator<Object>> fieldsEvaluators = new ArrayList<>();

    @Builder.Default private final List<String> fields;
    private final String outputFieldName;
    private final String query;
    private final boolean onlyFirst;
    private final QueryStepDataSource dataSource;
    private final String loopOver;
    private final List<String> generatedKeys;
    private final String mode;

    private JstlEvaluator<List> loopOverAccessor;

    QueryStep(
            List<String> fields,
            String outputFieldName,
            String query,
            boolean onlyFirst,
            QueryStepDataSource dataSource,
            String loopOver,
            List<String> generatedKeys,
            String mode,
            JstlEvaluator<List> loopOverAccessor) {
        this.fields = fields;
        this.mode = mode == null ? MODE_QUERY : mode;
        this.generatedKeys = generatedKeys;
        this.outputFieldName = outputFieldName;
        this.query = query;
        this.onlyFirst = onlyFirst;
        this.dataSource = dataSource;
        this.loopOver = loopOver;
        this.loopOverAccessor = loopOverAccessor;
        this.fields.forEach(
                field -> {
                    fieldsEvaluators.add(new JstlEvaluator<>("${" + field + "}", Object.class));
                });
        if (loopOver != null && !loopOver.isEmpty()) {
            this.loopOverAccessor = new JstlEvaluator<>("${" + loopOver + "}", List.class);
        } else {
            this.loopOverAccessor = null;
        }
    }

    @Override
<<<<<<< HEAD
    public void process(MutableRecord mutableRecord) {
=======
    public void process(TransformContext transformContext) {
>>>>>>> fb7b7973
        Schema schema;
        Object finalResult;

        switch (mode) {
            case MODE_QUERY:
<<<<<<< HEAD
                List<Map<String, Object>> results = processQuery(mutableRecord);
=======
                List<Map<String, Object>> results = processQuery(transformContext);
>>>>>>> fb7b7973
                if (onlyFirst) {
                    schema = Schema.createMap(Schema.create(Schema.Type.STRING));
                    if (results.isEmpty()) {
                        finalResult = Map.of();
                    } else {
                        finalResult = results.get(0);
                    }
                } else {
                    schema =
                            Schema.createArray(Schema.createMap(Schema.create(Schema.Type.STRING)));
                    finalResult = results;
                }
                break;
            case MODE_EXECUTE:
<<<<<<< HEAD
                finalResult = processExecute(mutableRecord);
=======
                finalResult = processExecute(transformContext);
>>>>>>> fb7b7973
                if (finalResult instanceof Map) {
                    schema = Schema.createMap(Schema.create(Schema.Type.STRING));
                } else if (finalResult instanceof List) {
                    schema =
                            Schema.createArray(Schema.createMap(Schema.create(Schema.Type.STRING)));
                } else {
                    throw new IllegalStateException();
                }
                break;
            default:
                throw new IllegalStateException("Unknown mode " + mode);
        }

<<<<<<< HEAD
        mutableRecord.setResultField(
                finalResult, outputFieldName, schema, avroKeySchemaCache, avroValueSchemaCache);
    }

    private List<Map<String, Object>> processQuery(MutableRecord mutableRecord) {
=======
        transformContext.setResultField(
                finalResult, outputFieldName, schema, avroKeySchemaCache, avroValueSchemaCache);
    }

    private List<Map<String, Object>> processQuery(TransformContext transformContext) {
>>>>>>> fb7b7973
        List<Map<String, Object>> results;
        if (loopOverAccessor == null) {
            results = performQuery(mutableRecord);
        } else {
            // loop over a list
            // for each item we name if "record" and we perform the query
            List<Object> nestedRecords = loopOverAccessor.evaluate(mutableRecord);
            results = new ArrayList<>();
            for (Object document : nestedRecords) {
                MutableRecord nestedRecordContext = new MutableRecord();
                nestedRecordContext.setRecordObject(document);
                // set in the item the result
                List<Map<String, Object>> resultsForDocument = performQuery(nestedRecordContext);
                results.addAll(resultsForDocument);
            }
        }
        return results;
    }

<<<<<<< HEAD
    private Object processExecute(MutableRecord mutableRecord) {
        Object res;
        if (loopOverAccessor == null) {
            res = executeStatement(mutableRecord);
        } else {
            // loop over a list
            // for each item we name if "record" and we perform the query
            List<Object> nestedRecords = loopOverAccessor.evaluate(mutableRecord);
            List<Map<String, Object>> results = new ArrayList<>();
            for (Object document : nestedRecords) {
                MutableRecord nestedRecordContext = new MutableRecord();
=======
    private Object processExecute(TransformContext transformContext) {
        Object res;
        if (loopOverAccessor == null) {
            res = executeStatement(transformContext);
        } else {
            // loop over a list
            // for each item we name if "record" and we perform the query
            List<Object> nestedRecords = loopOverAccessor.evaluate(transformContext);
            List<Map<String, Object>> results = new ArrayList<>();
            for (Object document : nestedRecords) {
                TransformContext nestedRecordContext = new TransformContext();
>>>>>>> fb7b7973
                nestedRecordContext.setRecordObject(document);
                // set in the item the result
                Map<String, Object> resultsForDocument = executeStatement(nestedRecordContext);
                results.add(resultsForDocument);
            }
            res = results;
        }
        return res;
    }

    private List<Map<String, Object>> performQuery(MutableRecord mutableRecord) {
        List<Object> params = new ArrayList<>();
        fieldsEvaluators.forEach(
                field -> {
                    if (log.isDebugEnabled()) {
                        log.debug("Evaluating {}", field);
                    }
                    Object value = field.evaluate(mutableRecord);
                    if (log.isDebugEnabled()) {
                        log.debug(
                                "Result {} type {}",
                                value,
                                value != null ? value.getClass() : "null");
                    }
                    params.add(value);
                });
        List<Map<String, Object>> results = dataSource.fetchData(query, params);
        if (results == null) {
            results = List.of();
        }
        if (log.isDebugEnabled()) {
            log.debug("Result from datasource: {}", results);
        }
        return results;
    }

<<<<<<< HEAD
    private Map<String, Object> executeStatement(MutableRecord mutableRecord) {
=======
    private Map<String, Object> executeStatement(TransformContext transformContext) {
>>>>>>> fb7b7973
        List<Object> params = new ArrayList<>();
        fieldsEvaluators.forEach(
                field -> {
                    if (log.isDebugEnabled()) {
                        log.debug("Evaluating {}", field);
                    }
<<<<<<< HEAD
                    Object value = field.evaluate(mutableRecord);
=======
                    Object value = field.evaluate(transformContext);
>>>>>>> fb7b7973
                    if (log.isDebugEnabled()) {
                        log.debug(
                                "Result {} type {}",
                                value,
                                value != null ? value.getClass() : "null");
                    }
                    params.add(value);
                });
        Map<String, Object> results = dataSource.executeStatement(query, generatedKeys, params);
        if (log.isDebugEnabled()) {
            log.debug("Result from datasource: {}", results);
        }
        return results;
    }
}<|MERGE_RESOLUTION|>--- conflicted
+++ resolved
@@ -82,21 +82,13 @@
     }
 
     @Override
-<<<<<<< HEAD
     public void process(MutableRecord mutableRecord) {
-=======
-    public void process(TransformContext transformContext) {
->>>>>>> fb7b7973
         Schema schema;
         Object finalResult;
 
         switch (mode) {
             case MODE_QUERY:
-<<<<<<< HEAD
                 List<Map<String, Object>> results = processQuery(mutableRecord);
-=======
-                List<Map<String, Object>> results = processQuery(transformContext);
->>>>>>> fb7b7973
                 if (onlyFirst) {
                     schema = Schema.createMap(Schema.create(Schema.Type.STRING));
                     if (results.isEmpty()) {
@@ -111,11 +103,7 @@
                 }
                 break;
             case MODE_EXECUTE:
-<<<<<<< HEAD
                 finalResult = processExecute(mutableRecord);
-=======
-                finalResult = processExecute(transformContext);
->>>>>>> fb7b7973
                 if (finalResult instanceof Map) {
                     schema = Schema.createMap(Schema.create(Schema.Type.STRING));
                 } else if (finalResult instanceof List) {
@@ -128,20 +116,11 @@
             default:
                 throw new IllegalStateException("Unknown mode " + mode);
         }
-
-<<<<<<< HEAD
         mutableRecord.setResultField(
                 finalResult, outputFieldName, schema, avroKeySchemaCache, avroValueSchemaCache);
     }
 
     private List<Map<String, Object>> processQuery(MutableRecord mutableRecord) {
-=======
-        transformContext.setResultField(
-                finalResult, outputFieldName, schema, avroKeySchemaCache, avroValueSchemaCache);
-    }
-
-    private List<Map<String, Object>> processQuery(TransformContext transformContext) {
->>>>>>> fb7b7973
         List<Map<String, Object>> results;
         if (loopOverAccessor == null) {
             results = performQuery(mutableRecord);
@@ -161,7 +140,6 @@
         return results;
     }
 
-<<<<<<< HEAD
     private Object processExecute(MutableRecord mutableRecord) {
         Object res;
         if (loopOverAccessor == null) {
@@ -173,19 +151,6 @@
             List<Map<String, Object>> results = new ArrayList<>();
             for (Object document : nestedRecords) {
                 MutableRecord nestedRecordContext = new MutableRecord();
-=======
-    private Object processExecute(TransformContext transformContext) {
-        Object res;
-        if (loopOverAccessor == null) {
-            res = executeStatement(transformContext);
-        } else {
-            // loop over a list
-            // for each item we name if "record" and we perform the query
-            List<Object> nestedRecords = loopOverAccessor.evaluate(transformContext);
-            List<Map<String, Object>> results = new ArrayList<>();
-            for (Object document : nestedRecords) {
-                TransformContext nestedRecordContext = new TransformContext();
->>>>>>> fb7b7973
                 nestedRecordContext.setRecordObject(document);
                 // set in the item the result
                 Map<String, Object> resultsForDocument = executeStatement(nestedRecordContext);
@@ -222,22 +187,14 @@
         return results;
     }
 
-<<<<<<< HEAD
     private Map<String, Object> executeStatement(MutableRecord mutableRecord) {
-=======
-    private Map<String, Object> executeStatement(TransformContext transformContext) {
->>>>>>> fb7b7973
         List<Object> params = new ArrayList<>();
         fieldsEvaluators.forEach(
                 field -> {
                     if (log.isDebugEnabled()) {
                         log.debug("Evaluating {}", field);
                     }
-<<<<<<< HEAD
                     Object value = field.evaluate(mutableRecord);
-=======
-                    Object value = field.evaluate(transformContext);
->>>>>>> fb7b7973
                     if (log.isDebugEnabled()) {
                         log.debug(
                                 "Result {} type {}",
