--- conflicted
+++ resolved
@@ -19,34 +19,13 @@
   - name: "input-topic"
     creation-mode: create-if-not-exists
 assets:
-<<<<<<< HEAD
-  - name: "products-keyspace"
-    asset-type: "astradb-keyspace"
-    creation-mode: create-if-not-exists
-    config:
-      keyspace: "products"
-      datasource: "AstraDatasource"
-=======
-  - name: "vsearch-keyspace"
-    asset-type: "cassandra-keyspace"
-    creation-mode: create-if-not-exists
-    config:
-      keyspace: "products"
-      datasource: "CassandraDatasource"
-      create-statements:
-        - "CREATE KEYSPACE products WITH REPLICATION = {'class' : 'SimpleStrategy','replication_factor' : 1};"
->>>>>>> 20e07b12
   - name: "products-table"
     asset-type: "cassandra-table"
     creation-mode: create-if-not-exists
     config:
       table-name: "products"
       keyspace: "products"
-<<<<<<< HEAD
       datasource: "AstraDatasource"
-=======
-      datasource: "CassandraDatasource"
->>>>>>> 20e07b12
       create-statements:
         - "CREATE TABLE IF NOT EXISTS products.products (id int PRIMARY KEY,name TEXT,description TEXT);"
 pipeline:
@@ -56,5 +35,5 @@
     configuration:
       datasource: "AstraDatasource"
       table-name: "products"
-      keyspace: "vsearch"
+      keyspace: "products"
       mapping: "id=value.id,description=value.description,name=value.name"