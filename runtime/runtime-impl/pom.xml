--- conflicted
+++ resolved
@@ -127,8 +127,6 @@
       <scope>test</scope>
       <classifier>tests</classifier>
     </dependency>
-<<<<<<< HEAD
-
     <dependency>
       <groupId>${project.groupId}</groupId>
       <artifactId>sga-k8s-runtime-core</artifactId>
@@ -136,9 +134,6 @@
       <scope>test</scope>
       <classifier>tests</classifier>
     </dependency>
-
-=======
->>>>>>> 824ca711
   </dependencies>
   <build>
     <plugins>
