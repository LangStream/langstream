--- conflicted
+++ resolved
@@ -1053,11 +1053,7 @@
         if (env != null) {
             beforeCmd =
                     env.entrySet().stream()
-<<<<<<< HEAD
-                            .map(e -> "export %s=\"%s\"".formatted(e.getKey(), e.getValue()))
-=======
                             .map(e -> "export \"%s\"=\"%s\"".formatted(e.getKey(), e.getValue()))
->>>>>>> 2eabe428
                             .collect(Collectors.joining(" && "));
             beforeCmd += " && ";
         }
