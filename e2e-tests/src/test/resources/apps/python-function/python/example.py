#
#
# Copyright DataStax, Inc.
#
# Licensed under the Apache License, Version 2.0 (the "License");
# you may not use this file except in compliance with the License.
# You may obtain a copy of the License at
#
# http://www.apache.org/licenses/LICENSE-2.0
#
# Unless required by applicable law or agreed to in writing, software
# distributed under the License is distributed on an "AS IS" BASIS,
# WITHOUT WARRANTIES OR CONDITIONS OF ANY KIND, either express or implied.
# See the License for the specific language governing permissions and
# limitations under the License.
#

<<<<<<< HEAD
from sga_runtime.simplerecord import SimpleRecord
=======
from langstream.util import SimpleRecord
>>>>>>> c8e4c6c0

class Exclamation(object):
  def init(self, config):
      print('init', config)
      self.secret_value = config["secret_value"]

  def process(self, records):
    processed_records = []
    for record in records:
<<<<<<< HEAD
      processed_records.append((record, [SimpleRecord(record.value() + "!!" + self.secret_value)]))
=======
      processed_records.append(SimpleRecord(record.value() + "!!" + self.secret_value))
>>>>>>> c8e4c6c0
    return processed_records<|MERGE_RESOLUTION|>--- conflicted
+++ resolved
@@ -15,11 +15,8 @@
 # limitations under the License.
 #
 
-<<<<<<< HEAD
-from sga_runtime.simplerecord import SimpleRecord
-=======
 from langstream.util import SimpleRecord
->>>>>>> c8e4c6c0
+
 
 class Exclamation(object):
   def init(self, config):
@@ -29,9 +26,5 @@
   def process(self, records):
     processed_records = []
     for record in records:
-<<<<<<< HEAD
-      processed_records.append((record, [SimpleRecord(record.value() + "!!" + self.secret_value)]))
-=======
       processed_records.append(SimpleRecord(record.value() + "!!" + self.secret_value))
->>>>>>> c8e4c6c0
     return processed_records