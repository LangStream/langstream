# Writing to a Cassandra or Datastax Astra DB Database 

This sample application shows how to write to Astra DB using the 'vector-db-sink' agent.
https://github.com/datastax/kafka-sink

## Prerequisites

Install Cassandra or create a DataStax Astra DB Database

## Table creation

<<<<<<< HEAD
The sample application creates a table named "products" inside a keyspace named 'products' with the following schema:
=======
The sample application creates a keyspace named "products" and a table named "products" with the following schema:
>>>>>>> 20e07b12

```
CREATE TABLE IF NOT EXISTS products (
  id int PRIMARY KEY,
  name TEXT,
  description TEXT
);
```

<<<<<<< HEAD
This is handled by the 'cassandra-table' assets in the pipeline.yaml file.
=======
This is handled by the 'cassandra-table' and the 'cassandra-keyspace' assets in the pipeline.yaml file.
>>>>>>> 20e07b12


## Configure the pipeline

Update the same file and set username, password and the other parameters.

## Deploy the LangStream application

./bin/langstream apps deploy test -app examples/applications/astradb-sink -i examples/instances/kafka-kubernetes.yaml -s examples/secrets/secrets.yaml


## Produce a message

```
./bin/langstream gateway produce test produce-input -v '{"id": 10, "name": "test", "description": "test"}'
```

## Verify the data on Cassandra

Query Cassandra to see the results

```
SELECT * FROM products.products;
```
<|MERGE_RESOLUTION|>--- conflicted
+++ resolved
@@ -9,11 +9,7 @@
 
 ## Table creation
 
-<<<<<<< HEAD
 The sample application creates a table named "products" inside a keyspace named 'products' with the following schema:
-=======
-The sample application creates a keyspace named "products" and a table named "products" with the following schema:
->>>>>>> 20e07b12
 
 ```
 CREATE TABLE IF NOT EXISTS products (
@@ -23,12 +19,7 @@
 );
 ```
 
-<<<<<<< HEAD
 This is handled by the 'cassandra-table' assets in the pipeline.yaml file.
-=======
-This is handled by the 'cassandra-table' and the 'cassandra-keyspace' assets in the pipeline.yaml file.
->>>>>>> 20e07b12
-
 
 ## Configure the pipeline
 
