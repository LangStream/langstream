/*
 * Copyright DataStax, Inc.
 *
 * Licensed under the Apache License, Version 2.0 (the "License");
 * you may not use this file except in compliance with the License.
 * You may obtain a copy of the License at
 *
 * http://www.apache.org/licenses/LICENSE-2.0
 *
 * Unless required by applicable law or agreed to in writing, software
 * distributed under the License is distributed on an "AS IS" BASIS,
 * WITHOUT WARRANTIES OR CONDITIONS OF ANY KIND, either express or implied.
 * See the License for the specific language governing permissions and
 * limitations under the License.
 */
package ai.langstream.agents.grpc;

import ai.langstream.api.runner.code.AgentSource;
import ai.langstream.api.runner.code.Record;
import ai.langstream.api.util.ConfigurationUtils;
import io.grpc.ManagedChannel;
import io.grpc.stub.StreamObserver;
import java.util.ArrayList;
import java.util.List;
import java.util.concurrent.LinkedBlockingQueue;
import lombok.extern.slf4j.Slf4j;

@Slf4j
public class GrpcAgentSource extends AbstractGrpcAgent implements AgentSource {

    private static final int MAX_RECORDS_PER_READ = 1000;
    public static final int READ_BUFER_SIZE = 1000;
    private volatile StreamObserver<SourceRequest> request;
    private final StreamObserver<SourceResponse> responseObserver;
    private final LinkedBlockingQueue<Record> readRecords =
            new LinkedBlockingQueue<>(READ_BUFER_SIZE);

    public GrpcAgentSource() {
        super();
        this.responseObserver = getResponseObserver();
    }

    public GrpcAgentSource(ManagedChannel channel) {
        super(channel);
        this.responseObserver = getResponseObserver();
    }

    @Override
    public void onNewSchemaToSend(Schema schema) {
        throw new UnsupportedOperationException("Shouldn't be called on a source");
    }

    @Override
    public void start() throws Exception {
        super.start();
<<<<<<< HEAD
        request =
                AgentServiceGrpc.newStub(channel)
                        .withMaxInboundMessageSize(Integer.MAX_VALUE)
                        .withMaxOutboundMessageSize(Integer.MAX_VALUE)
                        .withWaitForReady()
                        .read(responseObserver);
=======
        request = asyncStub.read(responseObserver);
>>>>>>> 40c10beb
        restarting.set(false);
        startFailedButDevelopmentMode = false;
    }

    @Override
    public List<Record> read() throws Exception {
        List<Record> read = new ArrayList<>();
        for (int i = 0; i < MAX_RECORDS_PER_READ; i++) {
            Record record = readRecords.poll();
            if (record == null) {
                break;
            }
            read.add(record);
        }
        return read;
    }

    @Override
    public void permanentFailure(Record record, Exception error) {
        if (record instanceof GrpcAgentRecord grpcAgentRecord) {
            request.onNext(
                    SourceRequest.newBuilder()
                            .setPermanentFailure(
                                    PermanentFailure.newBuilder()
                                            .setRecordId(grpcAgentRecord.id())
                                            .setErrorMessage(error.getMessage()))
                            .build());
        } else {
            throw new IllegalArgumentException(
                    "Record %s is not a GrpcAgentRecord".formatted(record));
        }
    }

    @Override
    public void commit(List<Record> records) throws Exception {
        SourceRequest.Builder requestBuilder = SourceRequest.newBuilder();
        for (Record record : records) {
            if (record instanceof GrpcAgentRecord grpcAgentRecord) {
                requestBuilder.addCommittedRecords(grpcAgentRecord.id());
            } else {
                throw new IllegalArgumentException(
                        "Record %s is not a GrpcAgentRecord".formatted(record));
            }
        }
        request.onNext(requestBuilder.build());
    }

    private StreamObserver<SourceResponse> getResponseObserver() {
        return new StreamObserver<>() {
            @Override
            public void onNext(SourceResponse response) {
                try {
                    if (response.hasSchema()) {
                        org.apache.avro.Schema schema =
                                new org.apache.avro.Schema.Parser()
                                        .parse(response.getSchema().getValue().toStringUtf8());
                        serverSchemas.put(response.getSchema().getSchemaId(), schema);
                    }

                    for (ai.langstream.agents.grpc.Record record : response.getRecordsList()) {
                        readRecords.add(fromGrpc(record));
                    }
                } catch (Exception e) {
                    agentContext.criticalFailure(
                            new RuntimeException("GrpcAgentSource error while reading records", e));
                }
            }

            @Override
            public void onError(Throwable throwable) {
                if (startFailedButDevelopmentMode || restarting.get()) {
                    log.info("Ignoring error while restarting: {}", throwable.getMessage());
                    return;
                }
                if (ConfigurationUtils.isDevelopmentMode()) {
                    log.info("Ignoring error in developer mode: {}", throwable.getMessage());
                    return;
                }
                agentContext.criticalFailure(
                        new RuntimeException(
                                "gRPC server sent error: %s".formatted(throwable.getMessage()),
                                throwable));
            }

            @Override
            public void onCompleted() {
                if (startFailedButDevelopmentMode || restarting.get()) {
                    log.info("Ignoring completion while restarting");
                    return;
                }
                agentContext.criticalFailure(
                        new RuntimeException("gRPC server completed the stream unexpectedly"));
            }
        };
    }

    protected void stopBeforeRestart() throws Exception {
        log.info("Stopping...");
        restarting.set(true);
        synchronized (this) {
            if (request != null) {
                try {
                    request.onCompleted();
                } catch (IllegalStateException e) {
                    log.info("Ignoring error while stopping {}", e + "");
                }
            }
        }
        super.stopBeforeRestart();
        log.info("Stopped");
    }
}<|MERGE_RESOLUTION|>--- conflicted
+++ resolved
@@ -53,16 +53,7 @@
     @Override
     public void start() throws Exception {
         super.start();
-<<<<<<< HEAD
-        request =
-                AgentServiceGrpc.newStub(channel)
-                        .withMaxInboundMessageSize(Integer.MAX_VALUE)
-                        .withMaxOutboundMessageSize(Integer.MAX_VALUE)
-                        .withWaitForReady()
-                        .read(responseObserver);
-=======
         request = asyncStub.read(responseObserver);
->>>>>>> 40c10beb
         restarting.set(false);
         startFailedButDevelopmentMode = false;
     }
