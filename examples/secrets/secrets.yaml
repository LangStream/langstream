--- conflicted
+++ resolved
@@ -133,7 +133,6 @@
       secret-key: "${BEDROCK_SECRET_KEY}"
       region: "${REGION:-us-east-1}"
       completions-model: "${BEDROCK_COMPLETIONS_MODEL}"
-<<<<<<< HEAD
   - name: camel-github-source
     id: camel-github-source
     data:
@@ -141,13 +140,8 @@
       repoName: "${CAMEL_GITHUB_REPO_NAME:-langstream}"
       repoOwner: "${CAMEL_GITHUB_REPO_OWNER:-langstream}"
       branch: "${CAMEL_GITHUB_BRANCH:-main}"
-=======
   - id: slack 
     data:
       token: "${SLACK_TOKEN:-}"
       url: "${SLACK_URL:-}"
-      provider: "${SLACK_PROVIDER:-slack}"
-#      embeddings-model: "${OPEN_AI_EMBEDDINGS_MODEL:-text-embedding-ada-002}"
-#      chat-completions-model: "${OPEN_AI_CHAT_COMPLETIONS_MODEL:-gpt-3.5-turbo}"
-#      text-completions-model: "${OPEN_AI_TEXT_COMPLETIONS_MODEL:-gpt-3.5-turbo-instruct}"
->>>>>>> ff76e253
+      provider: "${SLACK_PROVIDER:-slack}"